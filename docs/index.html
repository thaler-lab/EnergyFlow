<!DOCTYPE html>
<!--[if IE 8]><html class="no-js lt-ie9" lang="en" > <![endif]-->
<!--[if gt IE 8]><!--> <html class="no-js" lang="en" > <!--<![endif]-->
<head>
  <meta charset="utf-8">
  <meta http-equiv="X-UA-Compatible" content="IE=edge">
  <meta name="viewport" content="width=device-width, initial-scale=1.0">
  <meta name="description" content="Documentation for EnergyFlow">
  <meta name="author" content="Patrick T. Komiske III, Eric M. Metodiev">
  <link rel="shortcut icon" href="img/favicon.ico">
  <title>Home - EnergyFlow</title>
  <link href='https://fonts.googleapis.com/css?family=Lato:400,700|Roboto+Slab:400,700|Inconsolata:400,700' rel='stylesheet' type='text/css'>

  <link rel="stylesheet" href="css/theme.css" type="text/css" />
  <link rel="stylesheet" href="css/theme_extra.css" type="text/css" />
  <link rel="stylesheet" href="//cdnjs.cloudflare.com/ajax/libs/highlight.js/9.12.0/styles/github.min.css">
  <link href="css/eftheme.css" rel="stylesheet">
  
  <script>
    // Current page data
    var mkdocs_page_name = "Home";
    var mkdocs_page_input_path = "index.md";
    var mkdocs_page_url = "/";
  </script>
  
  <script src="js/jquery-2.1.1.min.js" defer></script>
  <script src="js/modernizr-2.8.3.min.js" defer></script>
  <script src="//cdnjs.cloudflare.com/ajax/libs/highlight.js/9.12.0/highlight.min.js"></script>
  <script>hljs.initHighlightingOnLoad();</script> 
  
  <script>
      (function(i,s,o,g,r,a,m){i['GoogleAnalyticsObject']=r;i[r]=i[r]||function(){
      (i[r].q=i[r].q||[]).push(arguments)},i[r].l=1*new Date();a=s.createElement(o),
      m=s.getElementsByTagName(o)[0];a.async=1;a.src=g;m.parentNode.insertBefore(a,m)
      })(window,document,'script','https://www.google-analytics.com/analytics.js','ga');

      ga('create', 'UA-122962541-1', 'energyflow.network');
      ga('send', 'pageview');
  </script>
  
</head>

<body class="wy-body-for-nav" role="document">

  <div class="wy-grid-for-nav">

    
    <nav data-toggle="wy-nav-shift" class="wy-nav-side stickynav">
      <div class="wy-side-nav-search">
        <a href=".">
            <div class="eflogo">
                <img src="./img/eflogowhite.png"  class="eflogo-img"> EnergyFlow
            </div>
        </a>
        <div role="search">
  <form id ="rtd-search-form" class="wy-form" action="./search.html" method="get">
    <input type="text" name="q" placeholder="Search docs" title="Type search term here" />
  </form>
</div>
      </div>

      <div class="wy-menu wy-menu-vertical" data-spy="affix" role="navigation" aria-label="main navigation">
	<ul class="current">
	  
          
            <li class="toctree-l1 current">
		
    <a class="current" href=".">Home</a>
    <ul class="subnav">
            
    <li class="toctree-l2"><a href="#welcome-to-energyflow">Welcome to EnergyFlow</a></li>
    
        <ul>
        
            <li><a class="toctree-l3" href="#references">References</a></li>
        
            <li><a class="toctree-l3" href="#copyright">Copyright</a></li>
        
        </ul>
    

    </ul>
	    </li>
          
            <li class="toctree-l1">
		
    <span class="caption-text">Getting Started</span>
    <ul class="subnav">
                <li class="">
                    
    <a class="" href="installation/">Installation</a>
                </li>
                <li class="">
                    
    <a class="" href="demos/">Demos</a>
                </li>
                <li class="">
                    
    <a class="" href="examples/">Examples</a>
                </li>
                <li class="">
                    
    <a class="" href="faqs/">FAQs</a>
                </li>
                <li class="">
                    
    <a class="" href="releases/">Release Notes</a>
                </li>
    </ul>
	    </li>
          
            <li class="toctree-l1">
		
    <span class="caption-text">Documentation</span>
    <ul class="subnav">
                <li class="">
                    
    <a class="" href="docs/efps/">Energy Flow Polynomials</a>
                </li>
                <li class="">
                    
    <a class="" href="docs/archs/">Architectures</a>
                </li>
                <li class="">
                    
    <a class="" href="docs/emd/">EMD</a>
                </li>
                <li class="">
                    
    <a class="" href="docs/measures/">Measures</a>
                </li>
                <li class="">
                    
    <a class="" href="docs/gen/">Multigraph Generation</a>
                </li>
                <li class="">
                    
    <a class="" href="docs/utils/">Utils</a>
                </li>
                <li class="">
                    
    <a class="" href="docs/datasets/">Datasets</a>
                </li>
    </ul>
	    </li>
          
        </ul>
      </div>
      &nbsp;
    </nav>

    <section data-toggle="wy-nav-shift" class="wy-nav-content-wrap">

      
      <nav class="wy-nav-top" role="navigation" aria-label="top navigation">
        <i data-toggle="wy-nav-top" class="fa fa-bars"></i>
        <a href=".">EnergyFlow</a>
      </nav>

      
      <div class="wy-nav-content">
        <div class="rst-content">
          <div role="navigation" aria-label="breadcrumbs navigation">
  <ul class="wy-breadcrumbs">
    <li><a href=".">Docs</a> &raquo;</li>
    
      
    
    <li>Home</li>
    <li class="wy-breadcrumbs-aside">
      
        <a href="https://github.com/pkomiske/EnergyFlow/edit/master/docs/index.md"
          class="icon icon-github"> Edit on GitHub</a>
      
    </li>
  </ul>
  <hr/>
</div>
          <div role="main">
            <div class="section">
              
                <h1 id="welcome-to-energyflow">Welcome to EnergyFlow</h1>
<p><img src="https://github.com/pkomiske/EnergyFlow/raw/images/QG_256_plain.jpg" width="200"/>
<img src="https://github.com/pkomiske/EnergyFlow/raw/images/EFNDiagram.jpg" width="250"/>
<img src="https://github.com/pkomiske/EnergyFlow/raw/images/EMDExample_Top_0_plain.jpg" width="200"/></p>
<p>EnergyFlow is a Python package containing a suite of particle physics tools. Originally designed to compute Energy Flow Polynomials (EFPs), as of version <code>0.10.0</code> the package expanded to include implementations of Energy Flow Networks (EFNs) and Particle Flow Networks (PFNs). As of version <code>0.11.0</code>, functions for facilitating the computation of the Energy Mover's Distance (EMD) on particle physics events are included. To summarize the main features:</p>
<ul>
<li><a href="docs/efps">Energy Flow Polynomials</a>: EFPs are a collection of jet substructure observables which form a complete linear basis of IRC-safe observables. EnergyFlow provides tools to compute EFPs on events for several energy and angular measures as well as custom measures.
<br><br></li>
<li><a href="docs/archs">Energy Flow Networks</a>: EFNs are infrared- and collinear-safe models designed for learning from collider events as unordered, variable-length sets of particles. EnergyFlow contains customizable Keras implementations of EFNs.
<br><br></li>
<li><a href="docs/archs">Particle Flow Networks</a>: PFNs are general models designed for learning from collider events as unordered, variable-length sets of particles, based on the <a href="https://arxiv.org/abs/1703.06114">Deep Sets</a> framework. EnergyFlow contains customizable Keras implementations of PFNs.
<br><br></li>
<li><a href="docs/emd">Energy Mover's Distance</a>: The EMD is a common metric between probability distributions that has been adapted for use as a metric between collider events. EnergyFlow contains code to facilitate the computation of the EMD between events based on an underlying implementation provided by the <a href="https://pot.readthedocs.io">Python Optimal Transport (POT)</a> library.</li>
</ul>
<p>Beyond the primary functions described above, the EnergyFlow package also provides useful supplementary features.
These include a large quark/gluon jet dataset, implementations of additional machine learning architectures useful for collider physics, and many examples exhibiting the usage of the package.</p>
<ul>
<li><a href="docs/datasets">Jet Tagging Datasets</a>: A dataset of 2 million simulated quark and gluon jets is provided.
<br><br></li>
<li><a href="docs/archs">Additional Architectures</a>: Implementations of other architectures useful for particle physics are also provided, such as convolutional neural networks (CNNs) for jet images.
<br><br></li>
<li><a href="examples">Detailed Examples</a>: Examples showcasing EFPs, EFNs, PFNs, EMDs, and more. Also see the <a href="demos">demos</a>.</li>
</ul>
<p>The current version is <code>0.12.3</code>. Changes are summarized in the <a href="releases">Release Notes</a>. Using the most up-to-date version is recommended. As of version <code>0.7.0</code>, tests have been written covering the majority of the EFP and EMD code. The architectures code is currently tested by running the examples. The source code can be found on <a href="https://github.com/pkomiske/EnergyFlow">GitHub</a>.</p>
<p>Get started by <a href="installation">installing EnergyFlow</a>, <a href="demos">exploring the demos</a>, and <a href="examples">running the examples</a>!</p>
<h3 id="references">References</h3>
<p>[1] P. T. Komiske, E. M. Metodiev, and J. Thaler, <em>Energy Flow Polynomials: A complete linear basis for jet substructure</em>, <em><a href="https://doi.org/10.1007/JHEP04(2018)013">JHEP <strong>04</strong> (2018) 013</a></em> [<a href="https://arxiv.org/abs/1712.07124">1712.07124</a>].</p>
<p>[2] P. T. Komiske, E. M. Metodiev, and J. Thaler, <em>Energy Flow Networks: Deep Sets for Particle Jets</em>, <em><a href="https://doi.org/10.1007/JHEP01(2019)121">JHEP <strong>01</strong> (2019) 121</a></em> [<a href="https://arxiv.org/abs/1810.05165">1810.05165</a>].</p>
<p>[3] P. T. Komiske, E. M. Metodiev, and J. Thaler, <em>The Metric Space of Collider Events</em>, <a href="https://doi.org/10.1103/PhysRevLett.123.041801">Phys. Rev. Lett. <strong>123</strong> (2019) 041801</a> [<a href="https://arxiv.org/abs/1902.02346">1902.02346</a>].</p>
<h3 id="copyright">Copyright</h3>
<p>See the <a href="https://github.com/pkomiske/EnergyFlow/blob/master/LICENSE">LICENSE</a> for detailed copyright information. EnergyFlow uses a customized <code>einsumfunc.py</code> from the <a href="https://github.com/numpy/numpy">NumPy GitHub</a> repository as well as a few functions relating to downloading files copied from the <a href="https://github.com/keras-team/keras">Keras GitHub</a> repository. The copyrights for these parts of the code are attributed to their respective owners in the <a href="https://github.com/pkomiske/EnergyFlow/blob/master/LICENSE">LICENSE</a> file.</p>
              
            </div>
          </div>
          <footer>
  
    <div class="rst-footer-buttons" role="navigation" aria-label="footer navigation">
      
        <a href="installation/" class="btn btn-neutral float-right" title="Installation">Next <span class="icon icon-circle-arrow-right"></span></a>
      
      
    </div>
  

  <hr/>

  <div role="contentinfo">
    <!-- Copyright etc -->
    
  </div>

  Built with <a href="http://www.mkdocs.org">MkDocs</a> using a <a href="https://github.com/snide/sphinx_rtd_theme">theme</a> provided by <a href="https://readthedocs.org">Read the Docs</a>.
</footer>
      
        </div>
      </div>

    </section>

  </div>

  <div class="rst-versions" role="note" style="cursor: pointer">
    <span class="rst-current-version" data-toggle="rst-current-version">
      
          <a href="https://github.com/pkomiske/EnergyFlow/" class="fa fa-github" style="float: left; color: #fcfcfc"> GitHub</a>
      
      
      
        <span style="margin-left: 15px"><a href="installation/" style="color: #fcfcfc">Next &raquo;</a></span>
      
    </span>
</div>
    <script>var base_url = '.';</script>
    <script src="js/theme.js" defer></script>
      <script src="https://cdnjs.cloudflare.com/ajax/libs/mathjax/2.7.2/MathJax.js?config=TeX-MML-AM_CHTML" defer></script>
      <script src="js/eftheme.js" defer></script>
      <script src="search/main.js" defer></script>

</body>
</html>

<!--
MkDocs version : 1.0.4
<<<<<<< HEAD
Build Date UTC : 2019-07-31 14:43:40
=======
Build Date UTC : 2019-07-31 14:42:11
>>>>>>> a0dca15b
--><|MERGE_RESOLUTION|>--- conflicted
+++ resolved
@@ -202,7 +202,7 @@
 <br><br></li>
 <li><a href="examples">Detailed Examples</a>: Examples showcasing EFPs, EFNs, PFNs, EMDs, and more. Also see the <a href="demos">demos</a>.</li>
 </ul>
-<p>The current version is <code>0.12.3</code>. Changes are summarized in the <a href="releases">Release Notes</a>. Using the most up-to-date version is recommended. As of version <code>0.7.0</code>, tests have been written covering the majority of the EFP and EMD code. The architectures code is currently tested by running the examples. The source code can be found on <a href="https://github.com/pkomiske/EnergyFlow">GitHub</a>.</p>
+<p>The current version is <code>0.13.0</code>. Changes are summarized in the <a href="releases">Release Notes</a>. Using the most up-to-date version is recommended. As of version <code>0.7.0</code>, tests have been written covering the majority of the EFP and EMD code. The architectures code is currently tested by running the examples. The source code can be found on <a href="https://github.com/pkomiske/EnergyFlow">GitHub</a>.</p>
 <p>Get started by <a href="installation">installing EnergyFlow</a>, <a href="demos">exploring the demos</a>, and <a href="examples">running the examples</a>!</p>
 <h3 id="references">References</h3>
 <p>[1] P. T. Komiske, E. M. Metodiev, and J. Thaler, <em>Energy Flow Polynomials: A complete linear basis for jet substructure</em>, <em><a href="https://doi.org/10.1007/JHEP04(2018)013">JHEP <strong>04</strong> (2018) 013</a></em> [<a href="https://arxiv.org/abs/1712.07124">1712.07124</a>].</p>
@@ -262,9 +262,5 @@
 
 <!--
 MkDocs version : 1.0.4
-<<<<<<< HEAD
-Build Date UTC : 2019-07-31 14:43:40
-=======
-Build Date UTC : 2019-07-31 14:42:11
->>>>>>> a0dca15b
+Build Date UTC : 2019-08-09 20:23:12
 -->