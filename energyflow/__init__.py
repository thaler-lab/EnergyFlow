r"""

$$$$$$$$\                                                   $$$$$$$$\ $$\
$$  _____|                                                  $$  _____|$$ |
$$ |      $$$$$$$\   $$$$$$\   $$$$$$\   $$$$$$\  $$\   $$\ $$ |      $$ | $$$$$$\  $$\  $$\  $$\
$$$$$\    $$  __$$\ $$  __$$\ $$  __$$\ $$  __$$\ $$ |  $$ |$$$$$\    $$ |$$  __$$\ $$ | $$ | $$ |
$$  __|   $$ |  $$ |$$$$$$$$ |$$ |  \__|$$ /  $$ |$$ |  $$ |$$  __|   $$ |$$ /  $$ |$$ | $$ | $$ |
$$ |      $$ |  $$ |$$   ____|$$ |      $$ |  $$ |$$ |  $$ |$$ |      $$ |$$ |  $$ |$$ | $$ | $$ |
$$$$$$$$\ $$ |  $$ |\$$$$$$$\ $$ |      \$$$$$$$ |\$$$$$$$ |$$ |      $$ |\$$$$$$  |\$$$$$\$$$$  |
\________|\__|  \__| \_______|\__|       \____$$ | \____$$ |\__|      \__| \______/  \_____\____/
                                        $$\   $$ |$$\   $$ |
                                        \$$$$$$  |\$$$$$$  |
                                         \______/  \______/

EnergyFlow - Python package for high-energy particle physics.
Copyright (C) 2017-2021 Patrick T. Komiske III and Eric Metodiev

This program is free software: you can redistribute it and/or modify
it under the terms of the GNU General Public License as published by
the Free Software Foundation, either version 3 of the License, or
(at your option) any later version.

This program is distributed in the hope that it will be useful,
but WITHOUT ANY WARRANTY; without even the implied warranty of
MERCHANTABILITY or FITNESS FOR A PARTICULAR PURPOSE.  See the
GNU General Public License for more details.

You should have received a copy of the GNU General Public License
along with this program.  If not, see <http://www.gnu.org/licenses/>.
"""
from __future__ import absolute_import

# import top-level submodules
from . import algorithms
from . import archs
from . import base
from . import datasets
from . import efm
from . import efp
from . import emd
from . import gen
from . import measure
from . import obs
from . import utils

# import top-level attributes
from .datasets import *
from .efm import *
from .efp import *
from .gen import *
from .measure import *
from .obs import *
from .utils import *

__all__ = (datasets.__all__ +
           efm.__all__ +
           efp.__all__ +
           gen.__all__ +
           measure.__all__ +
           obs.__all__ +
           utils.__all__)

<<<<<<< HEAD
__author__ = 'Patrick T. Komiske III <pkomiske@mit.edu>'
__version__ = '1.3.0'

# python < 3.5 warning
import sys, warnings
if sys.version_info < (3, 5):
    m = 'Using EnergyFlow with Python {}.{} is deprecated; support will be removed in the future'
    warnings.warn(FutureWarning(m.format(*sys.version_info[:2])))
del sys, warnings
=======
__version__ = '1.3.2'
>>>>>>> eb3ec618
<|MERGE_RESOLUTION|>--- conflicted
+++ resolved
@@ -60,16 +60,12 @@
            obs.__all__ +
            utils.__all__)
 
-<<<<<<< HEAD
 __author__ = 'Patrick T. Komiske III <pkomiske@mit.edu>'
-__version__ = '1.3.0'
+__version__ = '2.0.0a0'
 
 # python < 3.5 warning
 import sys, warnings
 if sys.version_info < (3, 5):
     m = 'Using EnergyFlow with Python {}.{} is deprecated; support will be removed in the future'
     warnings.warn(FutureWarning(m.format(*sys.version_info[:2])))
-del sys, warnings
-=======
-__version__ = '1.3.2'
->>>>>>> eb3ec618
+del sys, warnings