#  ______ ______ _   _
# |  ____|  ____| \ | |
# | |__  | |__  |  \| |
# |  __| |  __| | . ` |
# | |____| |    | |\  |
# |______|_|    |_| \_|
                      
# EnergyFlow - Python package for high-energy particle physics.
# Copyright (C) 2017-2021 Patrick T. Komiske III and Eric Metodiev

from __future__ import absolute_import, division, print_function

from abc import abstractmethod, abstractproperty
import warnings

import numpy as np

from energyflow.archs.archbase import NNBase, _get_act_layer
from energyflow.archs.dnn import construct_dense
from energyflow.utils.arch_utils import PointCloudDataset
from energyflow.utils.generic_utils import iter_or_rep, kwargs_check

__all__ = [

    # input constructor functions
    #'construct_point_cloud_weighted_inputs', 'construct_point_cloud_inputs',

    # weight mask constructor functions
    #'construct_weighted_point_cloud_mask', 'construct_point_cloud_mask',

    # network consstructor functions
    #'construct_distributed_dense', 'construct_latent', 'construct_dense', 

    # full model classes
    'EFN', 'PFN'
]

################################################################################
# Keras 2.2.5 fixes bug in 2.2.4 that affects our usage of the Dot layer
################################################################################

<<<<<<< HEAD
def _keras_version_tuple():
    from tensorflow.keras import __version__ as __keras_version__
    if __keras_version__.endswith('-tf'):
        __keras_version__ = __keras_version__[:-3]
    return tuple(map(int, __keras_version__.split('.')))

def _dot_axis():
    return 0 if _keras_version_tuple() <= (2, 2, 4) else 1
=======
if __keras_version__.endswith('-tf'):
    __keras_version__ = __keras_version__[:-3]
keras_version_tuple = tuple(map(int, __keras_version__.split('.')))
DOT_AXIS = 1
>>>>>>> eb3ec618

################################################################################
# Import Functions, to enable lazy import of tensorflow
################################################################################

def _ensure_keras_imported():
    global Dense, Dot, Dropout, Lambda, TimeDistributed
    from tensorflow.keras.layers import Dense, Dot, Dropout, Lambda, TimeDistributed

    global L2
    from tensorflow.keras.regularizers import L2

    global K
    import tensorflow.keras.backend as K

################################################################################
# Input Functions
################################################################################

def construct_point_cloud_weighted_inputs(*input_dims, **kwargs):
    """Builds the input tensors for multiple weighted point cloud inputs with
    different dimensions.

    **Arguments**

    - ***input_dims** : arbitrary position arguments of type _int_
        - The dimensions of the different point clouds, not including the weight
        dimension.
    - **zs_names** : _list_ of _str_ or `None`
        - The names of the input weight tensors, or None to use default names.
    - **ps_names** : _list_ of _str_ or `None`
        - The names of the input point tensors, or None to use default names.

    **Returns**

    - _list_ of _tensorflow.keras.Input_ tensors.
    """

    from tensorflow.keras.layers import Input

    zs_names, ps_names = kwargs.pop('zs_names'), kwargs.pop('ps_names')
    kwargs_check('construct_point_cloud_weighted_inputs', kwargs)

    # handle names
    if zs_names is None:
        zs_names = len(input_dims)*[None]
    elif (not isinstance(zs_names, list)) or len(input_dims) != len(zs_names):
        raise ValueError('zs_names must be a list of the same length as number of input_dims')
    if ps_names is None:
        ps_names = len(input_dims)*[None]
    elif (not isinstance(ps_names, list)) or len(input_dims) != len(ps_names):
        raise ValueError('ps_names must be a list of the same length as number of  input_dims')

    inputs = []
    for i,input_dim in enumerate(input_dims):
        inputs.append(Input(batch_shape=(None, None), name=zs_names[i]))
        inputs.append(Input(batch_shape=(None, None, input_dim), name=ps_names[i]))

    return inputs

def construct_point_cloud_inputs(*input_dims, **kwargs):
    """Builds the input tensors for multiple point cloud inputs with different
    dimensions.

    **Arguments**

    - ***input_dims** : arbitrary position arguments of type _int_
        - The dimensions of the different point clouds, not including the weight
        dimension.
    - **names** : _list_ of _str_ or `None`
        - The names of the input tensors for the weights, or None to use default
        names.

    **Returns**

    - _list_ of _tensorflow.keras.Input_ tensors.
    """

    from tensorflow.keras.layers import Input

    names = kwargs.pop('names')
    kwargs_check('construct_point_cloud_inputs', kwargs)

    if names is None:
        names = len(input_dims)*[None]
    elif len(input_dims) != len(names):
        raise ValueError('names must be the same length as the number of input dims')

    # construct input tensors
    return [Input(batch_shape=(None, None, input_dim), name=name)
            for input_dim,name in zip(input_dims, names)]


################################################################################
# Weight Mask Functions
################################################################################

def construct_weighted_point_cloud_mask(input_tensors, mask_val=0., name=None):
    """"""

    _ensure_keras_imported()

    mask_layer = Lambda(lambda X: X * K.cast(K.not_equal(X, mask_val), K.dtype(X)), name=name)

    # return layer and tensors
    return [mask_layer], [mask_layer(input_tensor) for input_tensor in input_tensors]

def construct_point_cloud_mask(input_tensors, mask_val=0., name=None, coeffs=None):
    """"""

    _ensure_keras_imported()

    if coeffs is None:
        mask_layer = Lambda(lambda X: K.cast(K.any(K.not_equal(X, mask_val), axis=-1), K.dtype(X)), name=name)
        return [mask_layer], [mask_layer(input_tensor) for input_tensor in input_tensors]

    else:
        mask_layers, mask_tensors = [], []
        for i, (tensor, coeff) in enumerate(zip(input_tensors, coeffs)):
            name_i = None if name is None else '{}_{}'.format(name, i)
            mask_layer = Lambda(lambda X: coeff*K.cast(K.any(K.not_equal(X, mask_val), axis=-1), K.dtype(X)), name=name_i)
            mask_layers.append(mask_layer)
            mask_tensors.append(mask_layer(tensor))

        return mask_layers, mask_tensors


################################################################################
# Network Construction Functions
################################################################################

def construct_distributed_dense(input_tensor, sizes, acts='relu', k_inits='he_uniform', 
                                                     l2_regs=0., names=None, act_names=None):
    """"""

    _ensure_keras_imported()

    # repeat options if singletons
    acts, k_inits = iter_or_rep(acts), iter_or_rep(k_inits)
    l2_regs = iter_or_rep(l2_regs)
    names, act_names = iter_or_rep(names), iter_or_rep(act_names)
    
    # list of tensors
    layers, tensors = [], [input_tensor]

    # iterate over specified layers
    z = zip(sizes, acts, k_inits, l2_regs, names, act_names)
    for s, act, k_init, l2_reg, name, act_name in z:
        
        # define a dense layer that will be applied through time distributed
        kwargs = {} 
        if l2_reg > 0.:
            kwargs.update({'kernel_regularizer': L2(l2_reg), 'bias_regularizer': L2(l2_reg)})
        d_layer = Dense(s, kernel_initializer=k_init, **kwargs)

        # get layers and append them to list
        tdist_layer = TimeDistributed(d_layer, name=name)
        act_layer = _get_act_layer(act, name=act_name)
        layers.extend([tdist_layer, act_layer])

        # get tensors and append them to list
        tensors.append(tdist_layer(tensors[-1]))
        tensors.append(act_layer(tensors[-1]))

    return layers, tensors

def construct_latent(input_tensor, weight_tensor, dropout=0., name=None):
    """"""

    _ensure_keras_imported()

    # lists of layers and tensors
    layers = [Dot(_dot_axis(), name=name)]
    tensors = [layers[-1]([weight_tensor, input_tensor])]

    # apply dropout if specified
    if dropout > 0.:
        dr_name = None if name is None else '{}_dropout'.format(name)
        layers.append(Dropout(dropout, name=dr_name))
        tensors.append(layers[-1](tensors[-1]))

    return layers, tensors


################################################################################
# SymmetricPointCloudNN - Base class for EFN-like models
################################################################################

class SymmetricPointCloudNN(NNBase):

    # EFN(*args, **kwargs)
    def _process_hps(self):
        r"""See [`ArchBase`](#archbase) for how to pass in hyperparameters as
        well as defaults common to all EnergyFlow neural network models.

        **Required EFN Hyperparameters**

        - **input_dim** : _int_
            - The number of features for each particle. As of version 1.3.0,
            `input_dim` may also be a tuple or list of integers, in which case
            multiple Phi components will be used and their latent spaces
            concatenated (see `additional_input_dims`).
        - **Phi_sizes** (formerly `ppm_sizes`) : {_tuple_, _list_} of _int_
            - The sizes of the dense layers in the per-particle frontend module
            $\Phi$. The last element will be the number of latent observables
            that the model defines.
        - **F_sizes** (formerly `dense_sizes`) : {_tuple_, _list_} of _int_
            - The sizes of the dense layers in the backend module $F$.

        **Default EFN Hyperparameters**

        - **Phi_acts**=`'relu'` (formerly `ppm_acts`) : {_tuple_, _list_} of
        _str_ or Keras activation
            - Activation functions(s) for the dense layers in the 
            per-particle frontend module $\Phi$. A single string or activation
            layer will apply the same activation to all layers. Keras advanced
            activation layers are also accepted, either as strings (which use
            the default arguments) or as Keras `Layer` instances. If passing a
            single `Layer` instance, be aware that this layer will be used for
            all activations and may introduce weight sharing (such as with 
            `PReLU`); it is recommended in this case to pass as many activations
            as there are layers in the model. See the [Keras activations 
            docs](https://www.tensorflow.org/api_docs/python/tf/keras/
            activations) for more detail.
        - **F_acts**=`'relu'` (formerly `dense_acts`) : {_tuple_, _list_} of
        _str_ or Keras activation
            - Activation functions(s) for the dense layers in the backend module
            $F$. A single string or activation layer will apply the same
            activation to all layers.
        - **Phi_k_inits**=`'he_uniform'` (formerly `ppm_k_inits`) : {_tuple_,
        _list_} of _str_ or Keras initializer
            - Kernel initializers for the dense layers in the per-particle
            frontend module $\Phi$. A single string will apply the same
            initializer to all layers. See the [Keras initializer docs](https://
            www.tensorflow.org/api_docs/python/tf/keras/initializers) for more
            detail.
        - **F_k_inits**=`'he_uniform'` (formerly `dense_k_inits`) : {_tuple_,
        _list_} of _str_ or Keras initializer
            - Kernel initializers for the dense layers in the backend module
            $F$. A single string will apply the same initializer to all layers.
        - **latent_dropout**=`0` : _float_
            - Dropout rates for the summation layer that defines the value of
            the latent observables on the inputs. See the [Keras Dropout layer](
            https://www.tensorflow.org/api_docs/python/tf/keras/layers/Dropout)
            for more detail.
        - **F_dropouts**=`0` (formerly `dense_dropouts`) : {_tuple_, _list_}
        of _float_
            - Dropout rates for the dense layers in the backend module $F$. A
            single float will apply the same dropout rate to all dense layers.
        - **Phi_l2_regs**=`0` : {_tuple_, _list_} of _float_
            - $L_2$-regulatization strength for both the weights and biases of
            the layers in the $\Phi$ network. A single float will apply the same
            $L_2$-regulatization to all layers.
        - **F_l2_regs**=`0` : {_tuple_, _list_} of _float_
            - $L_2$-regulatization strength for both the weights and biases of
            the layers in the $F$ network. A single float will apply the same
            $L_2$-regulatization to all layers.
        - **mask_val**=`0` : _float_
            - The value for which particles with all features set equal to
            this value will be ignored. The [Keras Masking layer](https://www.
            tensorflow.org/api_docs/python/tf/keras/layers/Masking) does not
            work with the TimeDistributed layer, so this has been implemented in
            a custom manner since version `0.12.0`.

        **Extended EFN Hyperparameters**

        - **additional_input_dims**=`None` : {_tuple_, _list_} of _int_
            - If multiple Phi components are to be used to create several latent
            space embeddings, this list specifies the input dimensions of the
            subsequent input tensors. Note that the same behavior may be induced
            by passing a tuple or list of ints as `input_dim`. If `None`, then
            no additional achitecture components are constructed. If not `None`,
            or if `input_dim` is a tuple or list of length greater than one,
            then the above `Phi` options (as well as `latent_dropout`) are used
            to specify aspects of each Phi component; lists or tuples should be
            used to specify the options for the different architectures. For
            instance, if there is an EFN1 and EFN2 architecture, the the
            `Phi_sizes` are specified as:
        ```python
        Phi_sizes = [(Phi_sizes_EFN1_0, Phi_sizes_EFN1_1, ...), 
                     (Phi_sizes_EFN2_0, Phi_sizes_EFN2_1, ...)]
        ```
        - **num_global_features**=`None` : _int_
            - Number of additional features to be concatenated with the latent
            space observables to form the input to F. If not `None`, then the
            features are to be provided at the end of the list of inputs.
        """

        # process generic NN hps
        super(SymmetricPointCloudNN, self)._process_hps()

        # input dimensions
        self.input_dims = self._proc_arg('input_dim')
        self.additional_input_dims = self._proc_arg('additional_input_dims', default=None)
        self.num_global_features = self._proc_arg('num_global_features', default=None)

        # ensure we end up with input_dims as a list
        if isinstance(self.input_dims, int):
            self.input_dims = [self.input_dims]
        elif not isinstance(self.input_dims, (tuple, list)):
            raise TypeError("'input_dim' must be an integer, tuple, or list")
        else:
            self.input_dims = list(self.input_dims)

        # network sizes
        self.Phi_sizes = self._proc_arg('Phi_sizes', old='ppm_sizes')
        self.F_sizes = self._proc_arg('F_sizes', old='dense_sizes')

        # determine if we have multiple Phi components
        self._prepare_multiple_Phis()

        # activations
        self.Phi_acts = self._proc_Phi_arg('Phi_acts', default='relu', old='ppm_acts')
        self.F_acts = iter_or_rep(self._proc_arg('F_acts', default='relu', old='dense_acts'))

        # initializations
        self.Phi_k_inits = self._proc_Phi_arg('Phi_k_inits', default='he_uniform', old='ppm_k_inits')
        self.F_k_inits = iter_or_rep(self._proc_arg('F_k_inits', default='he_uniform', old='dense_k_inits'))

        # regularizations
        self.Phi_l2_regs = self._proc_Phi_arg('Phi_l2_regs', default=0.)
        self.latent_dropout = self._proc_arg('latent_dropout', default=0.)
        self.F_dropouts = iter_or_rep(self._proc_arg('F_dropouts', default=0., old='dense_dropouts'))
        self.F_l2_regs = iter_or_rep(self._proc_arg('F_l2_regs', default=0.))

        # handle latent dropout
        if not isinstance(self.latent_dropout, (tuple, list)):
            self.latent_dropout = self.num_Phi_components*[self.latent_dropout]
        elif len(self.latent_dropout) != self.num_Phi_components:
            raise ValueError('number of latent dropouts does not match number of Phi components')

        # masking
        self.mask_val = self._proc_arg('mask_val', default=0.)
        self.weight_coeffs = iter_or_rep(self._proc_arg('weight_coeffs', default=1.))

        self._verify_empty_hps()

    def _prepare_multiple_Phis(self):

        # form input dimensions
        if self.additional_input_dims is not None:
            if not isinstance(self.additional_input_dims, (tuple, list)):
                self.additional_input_dims = [self.additional_input_dims]
            self.input_dims.extend(self.additional_input_dims) 

        # handle multiple Phis
        self.num_Phi_components = len(self.input_dims)
        if self.num_Phi_components > 1:
            self.additional_input_dims = self.input_dims[1:]

            # check Phi sizes
            for x in self.Phi_sizes:
                if not isinstance(x, (tuple, list)):
                    raise TypeError('multiple Phi components being used - Phi_sizes should be a list of lists')

            self._proc_Phi_arg = self._proc_multiple_Phi_arg

        else:
            self.Phi_sizes = [self.Phi_sizes]
            self._proc_Phi_arg = self._proc_single_Phi_arg

    def _proc_single_Phi_arg(self, name, **kwargs):
        return [iter_or_rep(self._proc_arg(name, **kwargs))]

    def _proc_multiple_Phi_arg(self, name, **kwargs):

        # ensure we have a list of length num_Phi_components
        arg = self._proc_arg(name, **kwargs)
        if not isinstance(arg, (tuple, list)):
            arg = self.num_Phi_components*[arg]
        elif len(arg) != self.num_Phi_components:
            raise ValueError('multiple Phi components being used - {}'.format(name)
                             + ' length should match number of Phi components')

        # process arguments parts, oen for each Phi component
        arg = list(arg)
        for i,a in enumerate(arg):
            arg[i] = iter_or_rep(a)

        return arg

    def _construct_model(self):

        from tensorflow.keras.models import Model
        from tensorflow.keras.layers import Dense

        # initialize dictionaries for holding indices of subnetworks
        self._layer_inds, self._tensor_inds = {}, {}

        # construct parts of the model
        self._construct_point_cloud_inputs()
        self._construct_global_inputs()
        self._construct_Phi()
        self._construct_latent()
        self._construct_F()

        # get output layers
        out_layer = Dense(self.output_dim, name=self._proc_name('output'))
        act_layer = _get_act_layer(self.output_act, name=self._proc_act_name(self.output_act))
        self._layers.extend([out_layer, act_layer])

        # append output tensors
        self._tensors.append(out_layer(self.tensors[-1]))
        self._tensors.append(act_layer(self.tensors[-1]))

        # construct a new model
        self._model = Model(inputs=self.inputs, outputs=self.output, name=self.model_name)

        # compile model
        self._compile_model()

    @abstractmethod
    def _construct_point_cloud_inputs(self):
        pass

    def _construct_global_inputs(self):

        from tensorflow.keras.layers import Input

        # get new input tensor and insert it at position 1 in tensors list
        if self.num_global_features:
            self.inputs.append(Input(batch_shape=(None, self.num_global_features), 
                                     name=self._proc_name('num_global_features')))
            self.tensor_inds['global_features'] = len(self.tensors)
            self.tensors.append(self.global_feature_tensor)

    def _construct_Phi(self):

        # iterate over each Phi architecture
        for i in range(self.num_Phi_components):

            # get names
            names = [self._proc_name('tdist_{}_{}'.format(i, j)) for j in range(len(self.Phi_sizes[i]))]
            act_names = [self._proc_act_name(act) for Phi_size,act in zip(self.Phi_sizes[i], self.Phi_acts[i])]

            # determine begin inds
            layer_inds, tensor_inds = [len(self.layers)], [len(self.tensors)]

            # construct Phi
            Phi_layers, Phi_tensors = construct_distributed_dense(self._ps_input_tensors[i], self.Phi_sizes[i], 
                                                        acts=self.Phi_acts[i], k_inits=self.Phi_k_inits[i], 
                                                        l2_regs=self.Phi_l2_regs[i],
                                                        names=names, act_names=act_names)

            # add layers and tensors to internal lists
            self.layers.extend(Phi_layers)
            self.tensors.extend(Phi_tensors)

            # determine end inds
            layer_inds.append(len(self.layers))
            tensor_inds.append(len(self.tensors))

            # store inds
            self.layer_inds['Phi_{}'.format(i)] = tuple(layer_inds)
            self.tensor_inds['Phi_{}'.format(i)] = tuple(tensor_inds)

    def _construct_latent(self):

        # iterate over each Phi architecture
        for i in range(self.num_Phi_components):

            # determine begin inds
            layer_inds, tensor_inds = [len(self.layers)], [len(self.tensors)]

            # construct latent tensors
            ps_tensor = self.tensors[self.tensor_inds['Phi_{}'.format(i)][1] - 1]
            latent_layers, latent_tensors = construct_latent(ps_tensor, self.weights[i],
                                                             dropout=self.latent_dropout[i],
                                                             name=self._proc_name('sum_{}'.format(i)))
            
            # add layers and tensors to internal lists
            self.layers.extend(latent_layers)
            self.tensors.extend(latent_tensors)

            # determine end inds
            layer_inds.append(len(self.layers))
            tensor_inds.append(len(self.tensors))

            # store inds
            self.layer_inds['latent_{}'.format(i)] = tuple(layer_inds)
            self.tensor_inds['latent_{}'.format(i)] = tuple(tensor_inds)

        # get tensors to concatenate
        tensors_to_concat = [latents[-1] for latents in self.latent]
        if self.num_global_features:
            tensors_to_concat.append(self.global_feature_tensor)

        if len(tensors_to_concat) > 1:
            from tensorflow.keras.layers import Concatenate

            self.layer_inds['concat'] = len(self.layers)
            self.tensor_inds['F_input'] = self._tensor_inds['concat'] = len(self.tensors)
            self.layers.append(Concatenate(axis=-1, name=self._proc_name('concat')))
            self.tensors.append(self.layers[-1](tensors_to_concat))
        else:
            self.tensor_inds['F_input'] = len(self.tensors) - 1

    def _construct_F(self):

        # get names
        names = [self._proc_name('dense_{}'.format(i)) for i in range(len(self.F_sizes))]
        act_names = [self._proc_act_name(act) for F_size,act in zip(self.F_sizes, self.F_acts)]

        # determine begin inds
        layer_inds, tensor_inds = [len(self.layers)], [len(self.tensors)]

        # construct F
        F_layers, F_tensors = construct_dense(self.tensors[self.tensor_inds['F_input']], self.F_sizes,
                                              acts=self.F_acts, k_inits=self.F_k_inits, 
                                              dropouts=self.F_dropouts, l2_regs=self.F_l2_regs,
                                              names=names, act_names=act_names)

        # add layers and tensors to internal lists
        self.layers.extend(F_layers)
        self.tensors.extend(F_tensors)

        # determine end inds
        layer_inds.append(len(self.layers))
        tensor_inds.append(len(self.tensors))

        # store inds
        self.layer_inds['F'] = tuple(layer_inds)
        self.tensor_inds['F'] = tuple(tensor_inds)

    def fit(self, *args, prefetch=None, **kwargs):

        # handle being passed a PointCloudDataset to fit on
        if len(args) and isinstance(args[0], PointCloudDataset):
            args[0].infinite = True
            kwargs.setdefault('steps_per_epoch', args[0].steps_per_epoch)
            args = (args[0].as_tf_dataset(prefetch=prefetch),) + args[1:]

        # handle validation_data as PointCloudDataset
        if 'validation_data' in kwargs and isinstance(kwargs['validation_data'], PointCloudDataset):
            kwargs['validation_data'].infinite = False
            kwargs['validation_data'].shuffle = False
            kwargs['validation_data'] = kwargs['validation_data'].as_tf_dataset(prefetch=prefetch)

        return super().fit(*args, **kwargs)

    def predict(self, *args, **kwargs):

        # handle predicting on a PointCloudDataset
        if len(args) and isinstance(args[0], PointCloudDataset):
            args[0].infinite = False
            args[0].shuffle = False
            if len(args[0].batch_dtypes) != 1:
                args[0].wrap()
            args = (args[0].as_tf_dataset(),) + args[1:]

        return super().predict(*args, **kwargs)

    @abstractproperty
    def inputs(self):
        pass

    @abstractproperty
    def weights(self):
        pass

    @property
    def _ps_input_tensors(self):
        return [self.inputs[i] for i in self.tensor_inds['ps_inputs']]

    @property
    def global_feature_tensor(self):
        return self.inputs[-1] if self.num_global_features else None

    @property
    def Phi(self):
        r"""List of lists of tensors corresponding to the layers in the $\Phi$
        network(s). The outer list will have length equal to the number of Phi
        components and each sublist contains the tensors for that particular
        component.
        """

        return [self._tensors[slice(*self._tensor_inds['Phi_{}'.format(i)])]
                for i in range(self.num_Phi_components)]

    @property
    def latent(self):
        """List of lists of tensors corresponding to the summation layer(s) in
        the network, including any latent dropout layers if present. The outer
        list will have length equal to the number of Phi components and each
        sublist contains the latent tensors for that particular component.
        """

        return [self._tensors[slice(*self._tensor_inds['latent_{}'.format(i)])]
                for i in range(self.num_Phi_components)]

    @property
    def F(self):
        """List of tensors corresponding to the layers in the $F$ network."""

        return self._tensors[slice(*self._tensor_inds['F'])]

    @property
    def output(self):
        """Output tensor for the model."""

        return self._tensors[-1]

    @property
    def layers(self):
        """List of all layers in the model. Order may be arbitrary since not
        every model can be unambiguously flattened. See also `layer_inds`.
        """

        return self._layers

    @property
    def tensors(self):
        """List of all tensors in the model. Order may be arbitrary since not
        every model can be unambiguously flattened. See also `tensor_inds`.
        """

        return self._tensors

    @property
    def layer_inds(self):
        """Dictionary whose keys are name of layers or groups of layers in the
        network and whose values contain the corresponding indices in the
        `layers` list. Values that are tuples indicate ranges of indices whereas
        lists indicate explicit indices.
        """

        return self._layer_inds

    @property
    def tensor_inds(self):
        """Dictionary whose keys are name of tensors or groups of tensors in the
        network and whose values contain the corresponding indices in the
        `tensors` list. Values that are tuples indicate ranges of indices whereas
        lists indicate explicit indices.
        """

        return self._tensor_inds


################################################################################
# EFN - Energy flow network class
################################################################################

class EFN(SymmetricPointCloudNN):

    """Energy Flow Network (EFN) architecture."""

    def _construct_point_cloud_inputs(self):

        # construct input tensors
        zs_names = [self._proc_name('zs_input_{}'.format(i)) for i in range(self.num_Phi_components)]
        ps_names = [self._proc_name('ps_input_{}'.format(i)) for i in range(self.num_Phi_components)]
        self._inputs = construct_point_cloud_weighted_inputs(*self.input_dims, zs_names=zs_names,
                                                                               ps_names=ps_names)

        # begin list of tensors in the model
        self._tensors = list(self.inputs)
        self.tensor_inds['inputs'] = (0, len(self.inputs))
        self.tensor_inds['zs_inputs'] = [i for i in range(len(self.inputs)) if i % 2 == 0]
        self.tensor_inds['ps_inputs'] = [i for i in range(len(self.inputs)) if i % 2 == 1]

        # construct weight tensor and begin list of layers
        weight_mask_layer, self._weights = construct_weighted_point_cloud_mask(self._zs_input_tensors,
                                                mask_val=self.mask_val, name=self._proc_name('mask'))
        self._layers = weight_mask_layer
        self.layer_inds['weight_mask'] = 0

        # add weights to list of tensors
        self.tensors.extend(self.weights)
        self.tensor_inds['weights'] = (len(self.inputs), len(self.tensors))

    @property
    def inputs(self):
        """List of input tensors to the model. EFNs have two input tensors per
        Phi component: `inputs[2*i]` corresponds to the `zs` input of Phi
        component `i` and `inputs[2*i+1]` corresponds to the `ps` input.
        Additionally, if any global features are present, they are final tensor
        in this list.
        """

        return self._inputs

    @property
    def _zs_input_tensors(self):
        return [self.inputs[i] for i in self.tensor_inds['zs_inputs']]

    @property
    def weights(self):
        """List of weight tensors for the model, one for each Phi component.
        For each of the Phi components, this is the `zs` input where entries
        equal to `mask_val` have been set to zero.
        """

        return self._weights

    # eval_filters(patch, n=100, Phi_i=None, prune=True)
    def eval_filters(self, patch, n=100, Phi_i=None, prune=True):
        """Evaluates the latent space filters of this model on a patch of the 
        two-dimensional geometric input space.

        **Arguments**

        - **patch** : {_tuple_, _list_} of _float_
            - Specifies the patch of the geometric input space to be evaluated.
            A list of length 4 is interpretted as `[xmin, ymin, xmax, ymax]`.
            Passing a single float `R` is equivalent to `[-R,-R,R,R]`.
        - **n** : {_tuple_, _list_} of _int_
            - The number of grid points on which to evaluate the filters. A list 
            of length 2 is interpretted as `[nx, ny]` where `nx` is the number
            of points along the x (or first) dimension and `ny` is the number of
            points along the y (or second) dimension.
        - **prune** : _bool_
            - Whether to remove filters that are all zero (which happens
            sometimes due to dying ReLUs).

        **Returns**

        - (_numpy.ndarray_, _numpy.ndarray_, _numpy.ndarray_)
            - Returns three arrays, `(X, Y, Z)`, where `X` and `Y` have shape
            `(nx, ny)` and are arrays of the values of the geometric inputs in
            the specified patch. `Z` has shape `(num_filters, nx, ny)` and is
            the value of the different filters at each point.
        """

        import tensorflow.keras.backend as K

        # determine patch of xy space to evaluate filters on
        if isinstance(patch, (float, int)):
            if patch > 0:
                xmin, ymin, xmax, ymax = -patch, -patch, patch, patch
            else:
                ValueError('patch must be positive when passing as a single number.')
        else:
            xmin, ymin, xmax, ymax = patch

        # determine number of pixels in each dimension
        if isinstance(n, int):
            nx = ny = n
        else:
            nx, ny = n

        # construct grid of inputs
        xs, ys = np.linspace(xmin, xmax, nx), np.linspace(ymin, ymax, ny)
        X, Y = np.meshgrid(xs, ys, indexing='ij')
        XY = np.asarray([X, Y]).reshape((1, 2, nx*ny)).transpose((0, 2, 1))

        # handle weirdness of Keras/tensorflow
        old_keras = _keras_version_tuple() <= (2, 2, 5)
        
        # iterate over latent spaces
        if Phi_i is None:
            Phi_i = range(self.num_Phi_components)
        elif isinstance(Phi_i, int):
            Phi_i = [Phi_i]
            
        Zs = []
        for i in Phi_i:
            nfilt = self.Phi_sizes[i][-1] if len(self.Phi_sizes[i]) else self.input_dims[i]
            in_t, out_t = self._ps_input_tensors[i], self.Phi[i][-1]

            # construct function
            kf = K.function([in_t] if old_keras else in_t, [out_t] if old_keras else out_t)

            # evaluate function
            Z = kf([XY] if old_keras else XY)[0].reshape(nx, ny, nfilt).transpose((2, 0, 1))
            Zs.append(Z)
            
        Z = np.concatenate(Zs, axis=0)

        # prune filters that are off
        if prune:
            return X, Y, Z[np.any(Z != 0., axis=(1,2))]

        return X, Y, Z


################################################################################
# PFN - Particle flow network class
################################################################################

class PFN(SymmetricPointCloudNN):

    """Particle Flow Network (PFN) architecture. Accepts the same 
    hyperparameters as the [`EFN`](#EFN)."""

    # PFN(*args, **kwargs)
    def _construct_point_cloud_inputs(self):
        """""" # need this for autogen docs

        # construct input tensor
        ps_names = [self._proc_name('ps_input_{}'.format(i)) for i in range(self.num_Phi_components)]
        self._inputs = construct_point_cloud_inputs(*self.input_dims, names=ps_names)

        # begin list of tensors in the model
        self._tensors = list(self.inputs)
        self.tensor_inds['inputs'] = (0, len(self.inputs))
        self.tensor_inds['ps_inputs'] = list(range(self.num_Phi_components))

        # construct weight tensor and begin list of layers
        weight_mask_layer, self._weights = construct_point_cloud_mask(self._ps_input_tensors,
                                                mask_val=self.mask_val, name=self._proc_name('mask'),
                                                coeffs=self.weight_coeffs)
        self._layers = weight_mask_layer
        self.layer_inds['weight_mask'] = list(range(len(self._layers)))

        # add weights to list of tensors
        self.tensors.extend(self.weights)
        self.tensor_inds['weights'] = (len(self.inputs), len(self.tensors))

    @property
    def inputs(self):
        """List of input tensors to the model. PFNs have one input tensor per
        Phi component corresponding to the `ps` input. Additionally, if there
        are any global features present, they are final tensor in this list.
        """

        return self._inputs

    @property
    def weights(self):
        """List of weight tensors for the model, one for each Phi component.
        A weight of `0` is assigned to any particle which has all features
        equal to `mask_val`, and `1` is assigned otherwise.
        """

        return self._weights<|MERGE_RESOLUTION|>--- conflicted
+++ resolved
@@ -39,7 +39,6 @@
 # Keras 2.2.5 fixes bug in 2.2.4 that affects our usage of the Dot layer
 ################################################################################
 
-<<<<<<< HEAD
 def _keras_version_tuple():
     from tensorflow.keras import __version__ as __keras_version__
     if __keras_version__.endswith('-tf'):
@@ -48,12 +47,6 @@
 
 def _dot_axis():
     return 0 if _keras_version_tuple() <= (2, 2, 4) else 1
-=======
-if __keras_version__.endswith('-tf'):
-    __keras_version__ = __keras_version__[:-3]
-keras_version_tuple = tuple(map(int, __keras_version__.split('.')))
-DOT_AXIS = 1
->>>>>>> eb3ec618
 
 ################################################################################
 # Import Functions, to enable lazy import of tensorflow
