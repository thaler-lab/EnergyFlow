# EnergyFlow - Python package for high-energy particle physics.
# Copyright (C) 2017-2021 Patrick T. Komiske III and Eric Metodiev

from __future__ import absolute_import, division

import os
import shutil

import numpy as np
import pytest

from tensorflow.keras import backend as K
from tensorflow.keras.layers import PReLU
from tensorflow.keras.initializers import Constant

import energyflow as ef
from test_utils import epsilon_percent, epsilon_diff

@pytest.mark.arch
@pytest.mark.dnn
@pytest.mark.parametrize('k_inits', ['he_uniform', 'glorot_uniform', 'uniform', [Constant(), Constant(), Constant()]])
@pytest.mark.parametrize('acts', ['relu', 'LeakyReLU', 'sigmoid', [PReLU(), PReLU(), PReLU()]])
@pytest.mark.parametrize('sizes', [pytest.param([], marks=pytest.mark.xfail), [10], [10, 10]])
def test_DNN1(sizes, acts, k_inits):
    n, input_dim = 50, 10
    X_train = np.random.rand(n, input_dim)
    Y_train = np.random.rand(n, 2)
    dnn = ef.archs.DNN(input_dim=input_dim, dense_sizes=sizes, acts=acts, k_inits=k_inits, print_summary=False, output_dim=2)
    dnn.fit(X_train, Y_train, epochs=1, batch_size=10)

@pytest.mark.arch
@pytest.mark.dnn
@pytest.mark.parametrize('output_dim', [2, 4])
@pytest.mark.parametrize('l2_regs', [0, 0.1, [0.2, 0.3, 0.5]])
@pytest.mark.parametrize('dropouts', [0, 0.1, [0.2, 0.3, 0.5]])
@pytest.mark.parametrize('sizes', [[10], [10, 10]])
def test_DNN2(sizes, dropouts, l2_regs, output_dim):
    n, input_dim = 50, 10
    X_train = np.random.rand(n, input_dim)
    Y_train = np.random.rand(n, output_dim)
    dnn = ef.archs.DNN(input_dim=input_dim, dense_sizes=sizes, dropouts=dropouts, 
                       l2_regs=l2_regs, print_summary=False, output_dim=output_dim)
    dnn.fit(X_train, Y_train, epochs=1, batch_size=10)

@pytest.mark.arch
@pytest.mark.cnn
@pytest.mark.parametrize('pool_sizes', [0, (2, 0)])
@pytest.mark.parametrize('dense_sizes', [None, [10]])
@pytest.mark.parametrize('num_filters', [(2, 2), (3, 1)])
@pytest.mark.parametrize('filter_sizes', [(2, 2), (3, 1)])
@pytest.mark.parametrize('npix', [14])
@pytest.mark.parametrize('nb_chan', [2])
@pytest.mark.parametrize('data_format', [pytest.param('channels_first', marks=pytest.mark.xfail), 'channels_last'])
def test_CNN_required(data_format, nb_chan, npix, filter_sizes, num_filters, dense_sizes, pool_sizes):
    if data_format == 'channels_first':
        input_shape = (nb_chan, npix, npix)
    else:
        input_shape = (npix, npix, nb_chan)

    X_train = np.random.rand(50, *input_shape)
    Y_train = np.random.rand(50, 2)
    cnn = ef.archs.CNN(input_shape=input_shape, filter_sizes=filter_sizes, num_filters=num_filters, 
                       dense_sizes=dense_sizes, pool_sizes=pool_sizes, print_summary=False, data_format=data_format)
    cnn.fit(X_train, Y_train, epochs=1, batch_size=10)

@pytest.mark.arch
@pytest.mark.efn
@pytest.mark.parametrize('F_sizes', [[], [5], [5, 5]])
@pytest.mark.parametrize('Phi_sizes', [[], [5], [5, 5]])
@pytest.mark.parametrize('input_dim', [1, 2])
def test_EFN_required(input_dim, Phi_sizes, F_sizes):
    n, m = 50, 10
    X_train = [np.random.rand(n, m), np.random.rand(n, m, input_dim)]
    Y_train = np.random.rand(n, 2)
    efn = ef.archs.EFN(input_dim=input_dim, Phi_sizes=Phi_sizes, F_sizes=F_sizes, print_summary=False)
    efn.fit(X_train, Y_train, epochs=1, batch_size=10)
    efn.inputs, efn.latent, efn.weights, efn.outputs, efn.Phi, efn.F

@pytest.mark.arch
@pytest.mark.pfn
@pytest.mark.parametrize('F_sizes', [[], [5], [5, 5]])
@pytest.mark.parametrize('Phi_sizes', [[], [5], [5, 5]])
@pytest.mark.parametrize('input_dim', [1, 2])
def test_PFN_required(input_dim, Phi_sizes, F_sizes):
    n, m = 50, 10
    X_train = np.random.rand(n, m, input_dim)
    Y_train = np.random.rand(n, 2)
    pfn = ef.archs.PFN(input_dim=input_dim, Phi_sizes=Phi_sizes, F_sizes=F_sizes, print_summary=False)
    pfn.fit(X_train, Y_train, epochs=1, batch_size=10)
    pfn.inputs, pfn.latent, pfn.weights, pfn.outputs, pfn.Phi, pfn.F

@pytest.mark.arch
@pytest.mark.archbase
@pytest.mark.parametrize('modelcheck_opts', [{}, {'save_best_only': False}])
@pytest.mark.parametrize('save_weights_only', [True, False])
@pytest.mark.parametrize('save_while_training', [True, False])
@pytest.mark.parametrize('model_path', ['', '.test/efn_test_model'])
def test_EFN_modelcheck(model_path, save_while_training, save_weights_only, modelcheck_opts):
    n, m = 50, 10
    X_train = [np.random.rand(n, m), np.random.rand(n, m, 2)]
    Y_train = np.random.rand(n, 2)
    X_val = [np.random.rand(n//10, m), np.random.rand(n//10, m, 2)]
    Y_val = np.random.rand(n//10, 2)
<<<<<<< HEAD
    efn = ef.archs.EFN(input_dim=2, Phi_sizes=[10], F_sizes=[10], print_summary=False, filepath=model_path, 
                       save_while_training=save_while_training, save_weights_only=save_weights_only,
                       modelcheck_opts=modelcheck_opts)
    hist = efn.fit(X_train, Y_train, epochs=1, batch_size=10, validation_data=(X_val, Y_val))

    if len(model_path) and os.path.exists(os.path.dirname(model_path)):
        shutil.rmtree(os.path.dirname(model_path))
=======
    efn = archs.EFN(input_dim=2, Phi_sizes=[10], F_sizes=[10], summary=False, filepath=model_path, 
                    save_while_training=save_while_training, save_weights_only=save_weights_only,
                    modelcheck_opts=modelcheck_opts)
    hist = efn.fit(X_train, Y_train, epochs=1, batch_size=10, validation_data=(X_val, Y_val))
>>>>>>> eb3ec618

@pytest.mark.arch
@pytest.mark.masking
@pytest.mark.efn
@pytest.mark.parametrize('mask_val', [0.0, 10, np.pi])
def test_EFN_masking(mask_val):
    n,m1,m2 = (50, 10, 20)
    input_dim = 3

    X_train = [np.random.rand(n,m1), np.random.rand(n,m1,input_dim)]
    y_train = np.random.rand(n, 2)

    efn = ef.archs.EFN(input_dim=input_dim, Phi_sizes=[10], F_sizes=[10], mask_val=mask_val)
    efn.fit(X_train, y_train, epochs=1)

    X_test = [np.random.rand(n,m2), np.random.rand(n,m2,input_dim)]
    X_test_mask = [np.concatenate((X_test[0], mask_val*np.ones((n,5))), axis=1),
                   np.concatenate((X_test[1], mask_val*np.ones((n,5,input_dim))), axis=1)]

    assert epsilon_diff(efn.predict(X_test), efn.predict(X_test_mask), 10**-15)

    kf = K.function(inputs=efn.inputs, outputs=efn.latent[0])
    pure_mask = kf([0*X_test[0] + mask_val, 0*X_test[1] + mask_val ])[0]
    assert epsilon_diff(pure_mask, 0, 10**-15)

@pytest.mark.arch
@pytest.mark.masking
@pytest.mark.pfn
@pytest.mark.parametrize('mask_val', [0.0, 10, np.pi])
def test_PFN_masking(mask_val):
    n,m1,m2 = (50, 10, 20)
    input_dim = 3

    X_train = np.random.rand(n,m1,input_dim)
    y_train = np.random.rand(n, 2)

    pfn = ef.archs.PFN(input_dim=input_dim, Phi_sizes=[10], F_sizes=[10], mask_val=mask_val)
    pfn.fit(X_train, y_train, epochs=1)

    X_test = np.random.rand(n,m2,input_dim)
    X_test_mask = np.concatenate((X_test, mask_val*np.ones((n,5,input_dim))), axis=1)

    assert epsilon_diff(pfn.predict(X_test), pfn.predict(X_test_mask), 10**-15)

    kf = K.function(inputs=pfn.inputs, outputs=pfn.latent[0])
    pure_mask = kf([0*X_test + mask_val])[0]
    assert epsilon_diff(pure_mask, 0, 10**-15)

    m3,m4 = (30, 40)

    X_train = [np.random.rand(n,m1,input_dim), np.random.rand(n,m3,input_dim)]
    y_train = np.random.rand(n, 2)

    pfn = ef.archs.PFN(input_dim=input_dim, additional_input_dims=(input_dim,),
                       Phi_sizes=[[10], [20]], F_sizes=[10], mask_val=mask_val)
    pfn.fit(X_train, y_train, epochs=1)

    X_test = [np.random.rand(n,m2,input_dim), np.random.rand(n,m4,input_dim)]
    X_test_mask = [np.concatenate((X_test[0], mask_val*np.ones((n,m1//2,input_dim))), axis=1),
                   np.concatenate((X_test[1], mask_val*np.ones((n,m2//2,input_dim))), axis=1)]

    assert epsilon_diff(pfn.predict(X_test), pfn.predict(X_test_mask), 10**-15)

    kf = K.function(inputs=pfn.inputs, outputs=pfn.latent[0])
    pure_mask = kf([0*X_test[0] + mask_val, 0*X_test[1] + mask_val])[0]
    assert epsilon_diff(pure_mask, 0, 10**-15)

@pytest.mark.arch
@pytest.mark.efn
@pytest.mark.globalfeatures
@pytest.mark.parametrize('nglobal', [1, 12])
def test_EFN_global_features(nglobal):
    n, m = 50, 10
    X_train = [np.random.rand(n, m), np.random.rand(n, m, 2), np.random.rand(n, nglobal)]
    Y_train = np.random.rand(n, 2)
    X_val = [np.random.rand(n//10, m), np.random.rand(n//10, m, 2), np.random.rand(n//10, nglobal)]
    Y_val = np.random.rand(n//10, 2)
<<<<<<< HEAD
    efn = ef.archs.EFN(input_dim=2, Phi_sizes=[10], F_sizes=[10], num_global_features=nglobal, print_summary=False)
    hist = efn.fit(X_train, Y_train, epochs=1, batch_size=5, validation_data=(X_val, Y_val))
    efn.global_feature_tensor
=======
    efn = archs.EFN(input_dim=2, Phi_sizes=[10], F_sizes=[10], num_global_features=nglobal, summary=False)
    hist = efn.fit(X_train, Y_train, epochs=1, batch_size=5, validation_data=(X_val, Y_val))
    efn._global_feature_tensor
>>>>>>> eb3ec618

@pytest.mark.arch
@pytest.mark.pfn
@pytest.mark.globalfeatures
@pytest.mark.parametrize('nglobal', [1, 12])
def test_PFN_global_features(nglobal):
    n, m = 50, 10
    X_train = [np.random.rand(n, m, 3), np.random.rand(n, nglobal)]
    Y_train = np.random.rand(n, 2)
    X_val = [np.random.rand(n//10, m, 3), np.random.rand(n//10, nglobal)]
    Y_val = np.random.rand(n//10, 2)
<<<<<<< HEAD
    pfn = ef.archs.PFN(input_dim=3, Phi_sizes=[10], F_sizes=[10], num_global_features=nglobal, print_summary=False)
    hist = pfn.fit(X_train, Y_train, epochs=1, batch_size=5, validation_data=(X_val, Y_val))
    pfn.global_feature_tensor
=======
    pfn = archs.PFN(input_dim=3, Phi_sizes=[10], F_sizes=[10], num_global_features=nglobal, summary=False)
    hist = pfn.fit(X_train, Y_train, epochs=1, batch_size=5, validation_data=(X_val, Y_val))
    pfn._global_feature_tensor
>>>>>>> eb3ec618
<|MERGE_RESOLUTION|>--- conflicted
+++ resolved
@@ -101,7 +101,7 @@
     Y_train = np.random.rand(n, 2)
     X_val = [np.random.rand(n//10, m), np.random.rand(n//10, m, 2)]
     Y_val = np.random.rand(n//10, 2)
-<<<<<<< HEAD
+
     efn = ef.archs.EFN(input_dim=2, Phi_sizes=[10], F_sizes=[10], print_summary=False, filepath=model_path, 
                        save_while_training=save_while_training, save_weights_only=save_weights_only,
                        modelcheck_opts=modelcheck_opts)
@@ -109,12 +109,6 @@
 
     if len(model_path) and os.path.exists(os.path.dirname(model_path)):
         shutil.rmtree(os.path.dirname(model_path))
-=======
-    efn = archs.EFN(input_dim=2, Phi_sizes=[10], F_sizes=[10], summary=False, filepath=model_path, 
-                    save_while_training=save_while_training, save_weights_only=save_weights_only,
-                    modelcheck_opts=modelcheck_opts)
-    hist = efn.fit(X_train, Y_train, epochs=1, batch_size=10, validation_data=(X_val, Y_val))
->>>>>>> eb3ec618
 
 @pytest.mark.arch
 @pytest.mark.masking
@@ -192,15 +186,10 @@
     Y_train = np.random.rand(n, 2)
     X_val = [np.random.rand(n//10, m), np.random.rand(n//10, m, 2), np.random.rand(n//10, nglobal)]
     Y_val = np.random.rand(n//10, 2)
-<<<<<<< HEAD
+
     efn = ef.archs.EFN(input_dim=2, Phi_sizes=[10], F_sizes=[10], num_global_features=nglobal, print_summary=False)
     hist = efn.fit(X_train, Y_train, epochs=1, batch_size=5, validation_data=(X_val, Y_val))
     efn.global_feature_tensor
-=======
-    efn = archs.EFN(input_dim=2, Phi_sizes=[10], F_sizes=[10], num_global_features=nglobal, summary=False)
-    hist = efn.fit(X_train, Y_train, epochs=1, batch_size=5, validation_data=(X_val, Y_val))
-    efn._global_feature_tensor
->>>>>>> eb3ec618
 
 @pytest.mark.arch
 @pytest.mark.pfn
@@ -212,12 +201,7 @@
     Y_train = np.random.rand(n, 2)
     X_val = [np.random.rand(n//10, m, 3), np.random.rand(n//10, nglobal)]
     Y_val = np.random.rand(n//10, 2)
-<<<<<<< HEAD
+
     pfn = ef.archs.PFN(input_dim=3, Phi_sizes=[10], F_sizes=[10], num_global_features=nglobal, print_summary=False)
     hist = pfn.fit(X_train, Y_train, epochs=1, batch_size=5, validation_data=(X_val, Y_val))
-    pfn.global_feature_tensor
-=======
-    pfn = archs.PFN(input_dim=3, Phi_sizes=[10], F_sizes=[10], num_global_features=nglobal, summary=False)
-    hist = pfn.fit(X_train, Y_train, epochs=1, batch_size=5, validation_data=(X_val, Y_val))
-    pfn._global_feature_tensor
->>>>>>> eb3ec618
+    pfn.global_feature_tensor