# EnergyFlow - Python package for high-energy particle physics.
# Copyright (C) 2017-2021 Patrick T. Komiske III and Eric Metodiev

from __future__ import absolute_import, division, print_function

import gzip
import os

import numpy as np
import pytest

import energyflow as ef
import pyfjcore

from test_utils import epsilon_percent, epsilon_diff, epsilon_either

@pytest.mark.pyfjcore
@pytest.mark.parametrize('mass', [0, 'random'])
@pytest.mark.parametrize('nparticles', [20, 50, (25, 100)])
def test_pjs_array_conversion(nparticles, mass):

    events = ef.gen_random_events(100, nparticles, mass=mass)
    for event in events:
        ptyphims = ef.ptyphims_from_p4s(event)

        # make pjs
        pjs_epxpypz = ef.pjs_from_p4s(event)
        pjs_ptyphim = ef.pjs_from_ptyphims(ptyphims)

        # check cartesian to cartesian
        assert np.all(event == ef.p4s_from_pjs(pjs_epxpypz))

        # check ptyphim to ptyphim
        ptyphims_pjs = ef.ptyphims_from_pjs(pjs_ptyphim, phi_std=False)
        assert epsilon_either(ptyphims[:,:3], ptyphims_pjs[:,:3], 1e-13)
        assert epsilon_either(ptyphims[:,3], ptyphims_pjs[:,3], 1e-6)

        # check cartesian to ptyphim
        ptyphims_pjs = ef.ptyphims_from_pjs(pjs_epxpypz, phi_std=False)
        assert epsilon_either(ptyphims[:,:3], ptyphims_pjs[:,:3], 1e-12, 1e-12)
        assert epsilon_either(ptyphims[:,3], ptyphims_pjs[:,3], 1e-6)

        # check ptyphims to cartesian
        p4s_pjs = ef.p4s_from_pjs(pjs_ptyphim)
        assert epsilon_either(event, p4s_pjs, 1e-12, 1e-10)

@pytest.mark.pyfjcore
@pytest.mark.parametrize('jet_R', [0.1, 0.2, 0.4, 0.8, 1, 4.25])
@pytest.mark.parametrize('algorithm', ['ca', 'kt', 'akt'])
def test_clustering(algorithm, jet_R):

    # load single event from fastjet
    with gzip.open(os.path.join(ef.utils.generic_utils.EF_DATA_DIR, 'single-event.dat.gz'), 'rb') as f:
        event = np.asarray([np.asarray(line.split(), dtype=float) for line in f.readlines()])[:,(3,0,1,2)]

    pjs = ef.pjs_from_p4s(event)
    jets = pyfjcore.sorted_by_pt(ef.cluster(pjs, algorithm=algorithm, R=jet_R))
    jets2 = pyfjcore.sorted_by_pt(ef.cluster(tuple(pjs), algorithm=algorithm, R=jet_R))
<<<<<<< HEAD
    jets3 = pyfjcore.sorted_by_pt(ef.jetdefinition(algorithm=algorithm, R=jet_R)(pjs))
=======
    jets3 = pyfjcore.sorted_by_pt(ef.jet_definition(algorithm=algorithm, R=jet_R)(pjs))
>>>>>>> 0cb10ac4

    for j,j2,j3 in zip(jets, jets2, jets3):
        for i in range(4):
            epsilon_percent(j[i], j2[i])
            epsilon_percent(j[i], j3[i])

        for jj in [j, j2, j3]:
            inds = pyfjcore.user_indices(jj.constituents())
            assert np.all(inds >= 0) and np.all(inds < len(event))

@pytest.mark.pyfjcore
@pytest.mark.parametrize('etamax', [-0.0000001, 0.7536, 3.9])
@pytest.mark.parametrize('etamin', [-4, -np.pi, -1.1, 0.5, 2.2])
@pytest.mark.parametrize('ptmax', [2, 5, 100, np.inf])
@pytest.mark.parametrize('ptmin', [0, 0.1, 0.5, 1.0, 10.])
def test_selectors(ptmin, ptmax, etamin, etamax):

    if ptmin >= ptmax or etamin >= etamax:
        pytest.skip()

    # load single event from fastjet
    with gzip.open(os.path.join(ef.utils.generic_utils.EF_DATA_DIR, 'single-event.dat.gz'), 'rb') as f:
        event = np.asarray([np.asarray(line.split(), dtype=float) for line in f.readlines()])[:,(3,0,1,2)]

    pjs = ef.pjs_from_p4s(event)
    pt_sel = pyfjcore.SelectorPtRange(ptmin, ptmax)
    pjs_sel = pt_sel(pjs)
    for pj in pjs_sel:
        assert pj.pt() >= ptmin and pj.pt() < ptmax

    sel = pt_sel | pyfjcore.SelectorEtaRange(etamin, etamax)
    pjs_sel = sel(pjs)
    for pj in pjs_sel:
        assert (pj.pt() >= ptmin and pj.pt() < ptmax) or (pj.eta() >= etamin and pj.eta() < etamax)

@pytest.mark.pyfjcore
@pytest.mark.pyfjcore_user_features
@pytest.mark.parametrize('nextra', [0, 1, 2, 10])
@pytest.mark.parametrize('nparticles', [20, 50, (25, 100)])
def test_extra_array_fetures(nparticles, nextra):

    events = ef.gen_random_events(100, nparticles, 4 + nextra)
    for event in events:
        for i,pj in enumerate(ef.pjs_from_p4s(event)):
            pj.python_info()<|MERGE_RESOLUTION|>--- conflicted
+++ resolved
@@ -56,11 +56,7 @@
     pjs = ef.pjs_from_p4s(event)
     jets = pyfjcore.sorted_by_pt(ef.cluster(pjs, algorithm=algorithm, R=jet_R))
     jets2 = pyfjcore.sorted_by_pt(ef.cluster(tuple(pjs), algorithm=algorithm, R=jet_R))
-<<<<<<< HEAD
-    jets3 = pyfjcore.sorted_by_pt(ef.jetdefinition(algorithm=algorithm, R=jet_R)(pjs))
-=======
     jets3 = pyfjcore.sorted_by_pt(ef.jet_definition(algorithm=algorithm, R=jet_R)(pjs))
->>>>>>> 0cb10ac4
 
     for j,j2,j3 in zip(jets, jets2, jets3):
         for i in range(4):
